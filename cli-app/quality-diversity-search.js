import fs from 'fs';
import glob from 'glob';
import {ulid} from 'ulid';
import Chance from 'chance';
import sample from "lodash-es/sample.js";
import { getAudioGraphMutationParams } from "./kromosynth.js";
import { yamnetTags } from 'kromosynth/workers/audio-classification/classificationTags.js';
import {
  getGenomeFromGenomeString, getNewAudioSynthesisGenomeByMutation,
  writeEvaluationCandidateWavFilesForGenome,
  populateNewGenomeClassScoresInBatchIterationResultFromEvaluationCandidateWavFiles
} from 'kromosynth';
// import { callRandomGeneService } from './service/gene-random-worker-client.js';
import {
  callRandomGeneService,
  callGeneVariationService,
  callGeneEvaluationService,
  clearServiceConnectionList
} from './service/gRPC/gene_client.js';
import {
  runCmd, runCmdAsync, readGenomeAndMetaFromDisk, getGenomeKey, calcStandardDeviation
} from './util/qd-common.js';
import { callGeneEvaluationWorker, callRandomGeneWorker, callGeneVariationWorker } from './service/workers/gene-child-process-forker.js';
import { get } from 'http';

const chance = new Chance();

/**
 *
 * @param {string} evolutionRunId Identifier for the evolution run
 * @param {object} evolutionRunConfig Configuration JSON for this evolution run, such as:
 * {
 *  "seedEvals": 100,
 *  "terminationCondition": {
 *   "numberOfEvals": x
 *   or
 *   "averageFitnessInMap": x
 *   or
 *   "medianFitnessInMap": x
 *   or
 *   {"percentageOfMapFilledWithFitnessThreshold": {"percentage": x, "minimumCellFitness": x}}
 *  },
 *  "evoRunsDirPath": "evoruns/",
 *  "probabilityMutatingWaveNetwork": 0.5,
 *  "probabilityMutatingPatch": 0.5,
 *  "classScoringDurations": [0.5, 1, 2, 5],
 *  "classScoringNoteDeltas": [-36, -24, -12, 0, 12, 24, 36],
 *  "classScoringVelocities": [0.25, 0.5, 0.75, 1],
 *  "classifiers": ["yamnet"],
 *  "useGpuForTensorflow": true
 * }
 * @param {object} evolutionaryHyperparameters
 */
export async function qdSearch(
  evolutionRunId, evolutionRunConfig, evolutionaryHyperparameters,
  exitWhenDone = true
  // seedEvals, terminationCondition, evoRunsDirPath
) {
  const {
    algorithm: algorithmKey,
    seedEvals, 
    eliteWinsOnlyOneCell, classRestriction,
    terminationCondition, evoRunsDirPath,
    populationSize, gridDepth,
    geneEvaluationProtocol, childProcessBatchSize, batchMultiplicationFactor,
    evaluationCandidateWavFilesDirPath,
    probabilityMutatingWaveNetwork, probabilityMutatingPatch,
    classScoringDurations, classScoringNoteDeltas, classScoringVelocities,
    classifiers, yamnetModelUrl,
    useGpuForTensorflow,
    eliteMapSnapshotEvery,
    batchDurationMs,
    gRpcHostFilePathPrefix, gRpcServerCount,
    geneVariationServerPaths, geneEvaluationServerPaths,
    geneVariationServers, geneEvaluationServers,
    dummyRun
  } = evolutionRunConfig;

  // TODO temporary?
  const classificationGraphModel = classifiers[0];

  const startTimeMs = Date.now();

  let _geneVariationServers;
  if( gRpcHostFilePathPrefix && gRpcServerCount ) {
    _geneVariationServers = [];
    for( let i=1; i <= gRpcServerCount; i++ ) {
      const hostFilePath = `${gRpcHostFilePathPrefix}${i}`;
      const variationHost = await readFromFileWhenItExists(hostFilePath, 0);
      if( variationHost ) _geneVariationServers.push(variationHost);
    }
  } else if( geneVariationServerPaths && geneVariationServerPaths.length ) {
    _geneVariationServers = [];
    geneVariationServerPaths.forEach( oneServerPath => _geneVariationServers.push(fs.readFileSync(oneServerPath, 'utf8')) );
  } else {
    _geneVariationServers = geneVariationServers;
  }
  let _geneEvaluationServers;
  if( gRpcHostFilePathPrefix && gRpcServerCount ) {
    _geneEvaluationServers = [];
    for( let i=1; i <= gRpcServerCount; i++ ) {
      const hostFilePath = `${gRpcHostFilePathPrefix}${i}`;
      const evaluationHost = await readFromFileWhenItExists(hostFilePath, 0);
      if( evaluationHost ) _geneEvaluationServers.push(evaluationHost);
    }
  } else if( geneEvaluationServerPaths && geneEvaluationServerPaths.length ) {
    _geneEvaluationServers = [];
    geneEvaluationServerPaths.forEach( oneServerPath => _geneEvaluationServers.push(fs.readFileSync(oneServerPath, 'utf-8')) );
  } else {
    _geneEvaluationServers = geneEvaluationServers;
  }

  // initialise git
  const evoRunDirPath = `${evoRunsDirPath}${evolutionRunId}/`;
  const evoRunFailedGenesDirPath = `${evoRunsDirPath}${evolutionRunId}_failed-genes/`;
  let eliteMap = readEliteMapFromDisk( evolutionRunId, evoRunDirPath );
  if( ! eliteMap ) {
    eliteMap = initializeGrid( evolutionRunId, algorithmKey, evolutionRunConfig, evolutionaryHyperparameters );
    
    runCmd(`git init ${evoRunDirPath}`);

    createEvoRunDir( evoRunDirPath );
    createEvoRunDir( evoRunFailedGenesDirPath );
    saveEliteMapToDisk( eliteMap, evoRunDirPath, evolutionRunId ); // the main / latest map
    saveEliteMapToDisk( eliteMap, evoRunDirPath, evolutionRunId, 0 ); // generation specific map

    // add file to git
    const eliteMapFileName = `${getEliteMapKey(evolutionRunId)}.json`;
    runCmd(`git -C ${evoRunDirPath} add ${eliteMapFileName}`);
  } else {
    // delete all git lock files at evoRunDirPath if they exist
    const gitLockFilePaths = [...glob.sync(`${evoRunDirPath}.git/objects/pack/*.lock`), ...glob.sync(`${evoRunDirPath}.git/*.lock`), ...glob.sync(`${evoRunDirPath}.git/refs/heads/*.lock`)];
    gitLockFilePaths.forEach( oneGitLockFilePath => {
      if( fs.existsSync(oneGitLockFilePath) ) {
        fs.unlinkSync(oneGitLockFilePath);
      }
    });
  }
  const audioGraphMutationParams = getAudioGraphMutationParams( evolutionaryHyperparameters );
  const patchFitnessTestDuration = 0.1;

  let searchBatchSize;
  if( dummyRun ) {
    searchBatchSize = dummyRun.searchBatchSize;
  } else if( geneEvaluationProtocol === "worker" ) {
    searchBatchSize = childProcessBatchSize;
  } else {
    searchBatchSize = _geneEvaluationServers.length * (batchMultiplicationFactor || 1);
  }

  // turn of automatic garbage collection,
  // as automatic background runs seem to affect performance when performing rapid successive commits
  // - gc will be triggered manually at regular intervals below
  runCmd('git config --global gc.auto 0');

  while( 
      ! shouldTerminate(terminationCondition, eliteMap, dummyRun)
      &&
      ! ( batchDurationMs && batchDurationMs < Date.now() - startTimeMs )
  ) {
    console.log("algorithmKey",algorithmKey);
    if( algorithmKey === "mapElites_with_uBC" ) {
      await mapElitesBatch(
        eliteMap, algorithmKey, evolutionRunId,
        searchBatchSize, seedEvals, eliteWinsOnlyOneCell, classRestriction,
        probabilityMutatingWaveNetwork, probabilityMutatingPatch,
        audioGraphMutationParams, evolutionaryHyperparameters,
        classScoringDurations, classScoringNoteDeltas, classScoringVelocities,
        classificationGraphModel,
        geneEvaluationProtocol,
        _geneVariationServers, _geneEvaluationServers,
        useGpuForTensorflow, yamnetModelUrl,
        evoRunDirPath, evoRunFailedGenesDirPath,
        evaluationCandidateWavFilesDirPath, classifiers,
        patchFitnessTestDuration,
        dummyRun
      );
    } else if( algorithmKey === "Deep-Grid-MAP-Elites" ) {
      await deepGridMapElitesBatch(
        eliteMap, algorithmKey, evolutionRunId,
        populationSize, gridDepth,
        probabilityMutatingWaveNetwork, probabilityMutatingPatch,
        audioGraphMutationParams, evolutionaryHyperparameters,
        classScoringDurations, classScoringNoteDeltas, classScoringVelocities,
        classificationGraphModel,
        _geneVariationServers, _geneEvaluationServers,
        useGpuForTensorflow,
        evoRunDirPath, evoRunFailedGenesDirPath,
        patchFitnessTestDuration
      );
    } else {
      throw new Error(`algorithmKey ${algorithmKey} not recognised`);
    }

  } // while( ! shouldTerminate(terminationCondition, eliteMap, dummyRun) ) {
  if( ! (batchDurationMs && batchDurationMs < Date.now() - startTimeMs) ) {
    // process not stopped due to time limit, but should now have reached a general termination contidtion
    eliteMap.terminated = true;
    saveEliteMapToDisk( eliteMap, evoRunDirPath, evolutionRunId );
    console.log("eliteMap",eliteMap);
    // collect git garbage - UPDATE: this should be run separately, as part of one of the qd-run-analysis routines:
    // runCmdAsync(`git -C ${evoRunDirPath} gc`);
  }
  if( exitWhenDone ) process.exit();
}

async function mapElitesBatch(
  eliteMap, algorithmKey, evolutionRunId,
  searchBatchSize, seedEvals, eliteWinsOnlyOneCell, classRestriction,
  probabilityMutatingWaveNetwork, probabilityMutatingPatch,
  audioGraphMutationParams, evolutionaryHyperparameters,
  classScoringDurations, classScoringNoteDeltas, classScoringVelocities,
  classificationGraphModel,
  geneEvaluationProtocol,
  _geneVariationServers, _geneEvaluationServers,
  useGpuForTensorflow, yamnetModelUrl,
  evoRunDirPath, evoRunFailedGenesDirPath,
  evaluationCandidateWavFilesDirPath, classifiers,
  patchFitnessTestDuration,
  dummyRun
) {
  const searchPromises = new Array(searchBatchSize);
  for( let batchIteration = 0; batchIteration < searchBatchSize; batchIteration++ ) {
    console.log("batchIteration", batchIteration);
    let geneVariationServerHost;
    let geneEvaluationServerHost;
    if( dummyRun ) {
      geneVariationServerHost = _geneVariationServers[0];
      geneEvaluationServerHost = _geneEvaluationServers[0];
    } else {
      geneVariationServerHost = _geneVariationServers[ batchIteration % _geneVariationServers.length ];
      geneEvaluationServerHost = _geneEvaluationServers[ batchIteration % _geneEvaluationServers.length ];
    }
    if( geneEvaluationProtocol === "grpc" ) {
      console.log("geneVariationServerHost",geneVariationServerHost);
      console.log("geneEvaluationServerHost",geneEvaluationServerHost);
    }
    searchPromises[batchIteration] = new Promise( async (resolve, reject) => {

      let randomClassKey;
      const parentGenomes = [];

      ///// gene initialisation

      let newGenomeString;
      if( eliteMap.generationNumber < seedEvals ) {

        if( geneEvaluationProtocol === "grpc" ) {
          try {
            newGenomeString = await callRandomGeneService(
              evolutionRunId, eliteMap.generationNumber, evolutionaryHyperparameters,
              geneVariationServerHost
            );
          } catch (error) {
            console.error("Error calling gene seed service: " + error);
            clearServiceConnectionList(geneVariationServerHost);
          }
        } else if( geneEvaluationProtocol === "worker" ) {
           const randomGeneWorkerResponse = await callRandomGeneWorker(
            searchBatchSize, batchIteration,
            evolutionRunId, eliteMap.generationNumber, evolutionaryHyperparameters
          );
          newGenomeString = randomGeneWorkerResponse.genomeString;
        }
        // else {
        //   const genome = getNewAudioSynthesisGenome(
        //     evolutionRunId,
        //     generationNumber,
        //     undefined,
        //     evolutionaryHyperparameters
        //   );
        //   newGenomeString = JSON.stringify(genome);
        // }

        } else {
          ///// selection
          let classKeys;
          if( classRestriction && classRestriction.length ) {
            console.log("classRestriction:", classRestriction);
            classKeys = classRestriction;
          } else if( eliteWinsOnlyOneCell ) {
            // select only cell keys where the elts attribute referes to a non-empty array
            classKeys = Object.keys(eliteMap.cells).filter( ck => eliteMap.cells[ck].elts.length > 0 );
          } else {
            classKeys = Object.keys(eliteMap.cells);
          }
          const classBiases = classKeys.map( ck =>
            undefined === eliteMap.cells[ck].uBC ? 10 : eliteMap.cells[ck].uBC
          );
          const nonzeroClassBiasCount = classBiases.filter(b => b > 0).length;
          if( nonzeroClassBiasCount > 0 ) {
            randomClassKey = chance.weighted(classKeys, classBiases);
          } else { // if all are zero or below, .weighted complains
            randomClassKey = chance.pickone(classKeys);
          }

        const {
          // genome: classEliteGenomeId,
          // score,
          // generationNumber
          g: classEliteGenomeId,
          s,
          gN
        } = getCurrentClassElite(randomClassKey, eliteMap);

        const classEliteGenomeString = await readGenomeAndMetaFromDisk( evolutionRunId, classEliteGenomeId, evoRunDirPath );

        parentGenomes.push( {
          genomeId: classEliteGenomeId,
          eliteClass: randomClassKey,
          // score, generationNumber,
          s, gN,
        } );

        if( dummyRun ) {
          newGenomeString = classEliteGenomeString;
        } else {

          try {
            ///// variation
            if( geneEvaluationProtocol === "grpc" ) {
              try {
                newGenomeString = await callGeneVariationService(
                  classEliteGenomeString,
                  evolutionRunId, eliteMap.generationNumber, algorithmKey,
                  probabilityMutatingWaveNetwork,
                  probabilityMutatingPatch,
                  audioGraphMutationParams,
                  evolutionaryHyperparameters,
                  patchFitnessTestDuration,
                  geneVariationServerHost
                );  
              } catch (e) {
                console.error("Error from callGeneVariationService", e);
                clearServiceConnectionList(geneVariationServerHost);
              }
            } else if( geneEvaluationProtocol === "worker" ) {
               const geneVariationWorkerResponse = await callGeneVariationWorker(
                searchBatchSize, batchIteration,
                classEliteGenomeString,
                evolutionRunId, eliteMap.generationNumber, algorithmKey,
                probabilityMutatingWaveNetwork,
                probabilityMutatingPatch,
                audioGraphMutationParams,
                evolutionaryHyperparameters,
                patchFitnessTestDuration
              );
              newGenomeString = geneVariationWorkerResponse.newGenomeString;
            }
            else {
              const classEliteGenome = await getGenomeFromGenomeString(classEliteGenomeString, evolutionaryHyperparameters);
              const newGenome = getNewAudioSynthesisGenomeByMutation(
                classEliteGenome,
                evolutionRunId, generationNumber, -1, algorithmKey,
                getAudioContext(),
                probabilityMutatingWaveNetwork,
                probabilityMutatingPatch,
                audioGraphMutationParams,
                evolutionaryHyperparameters,
                patchFitnessTestDuration
              );
              newGenomeString = JSON.stringify(newGenome);
            }
          } catch (error) {
            console.error("Error calling gene variation service: " + error);
            clearServiceConnectionList(geneVariationServerHost);
          }

        }
      } // if( eliteMap.generationNumber < seedEvals ) {

      const genomeId = ulid();

      let newGenomeClassScores;
      let evaluationCandidatesJsonFilePath;
      if( dummyRun && dummyRun.iterations ) {
        newGenomeClassScores = getDummyClassScoresForGenome( Object.keys(eliteMap.cells), eliteMap.generationNumber, dummyRun.iterations );
      } else if( newGenomeString ) {

        ///// evaluate

        if( evaluationCandidateWavFilesDirPath ) {
          // so we'll render the genome to wav files for all combinations under consideration
          // and then return a list of paths to the wav files, for evaluation by external scripts, triggered below.
          const genome = await getGenomeFromGenomeString( newGenomeString );
          evaluationCandidatesJsonFilePath = await writeEvaluationCandidateWavFilesForGenome(
            genome,
            classScoringDurations,
            classScoringNoteDeltas,
            classScoringVelocities,
            true, //supplyAudioContextInstances
            evaluationCandidateWavFilesDirPath,
            evolutionRunId, genomeId
          ).catch(
            e => {
              console.error(`Error writing evaluation candidate wav files for gene at generation ${eliteMap.generationNumber} for evolution run ${evolutionRunId}`, e);
            }
          );
          console.log("evaluationCandidateWavFileDirPaths", evaluationCandidatesJsonFilePath);
        } else {
          // in this case we'll render and evaluate all the rendered combinations in this stack (Node.js)
          if( geneEvaluationProtocol === "grpc" ) {
            newGenomeClassScores = await callGeneEvaluationService(
              newGenomeString,
              classScoringDurations,
              classScoringNoteDeltas,
              classScoringVelocities,
              classificationGraphModel,
              useGpuForTensorflow,
              geneEvaluationServerHost
            ).catch(
              e => {
                console.error(`Error evaluating gene at generation ${eliteMap.generationNumber} for evolution run ${evolutionRunId}`, e);
                clearServiceConnectionList(geneEvaluationServerHost);
                getGenomeFromGenomeString( newGenomeString ).then( failedGenome =>
                  saveGenomeToDisk( failedGenome, evolutionRunId, genomeId, evoRunFailedGenesDirPath, false )
                );
              }
            );
          } else if( geneEvaluationProtocol === "worker" ) {
            newGenomeClassScores = await callGeneEvaluationWorker(
              searchBatchSize, batchIteration,
              newGenomeString,
              classScoringDurations,
              classScoringNoteDeltas,
              classScoringVelocities,
              classificationGraphModel,
              yamnetModelUrl,
              useGpuForTensorflow,
              true // supplyAudioContextInstances
            ).catch(
              e => {
                console.error(`Error evaluating gene at generation ${eliteMap.generationNumber} for evolution run ${evolutionRunId}`, e);
              }
            );
          }
        }
        // else {
        //   newGenomeClassScores = evaluate(
        //     newGenomeString,
        //     classScoringDurations,
        //     classScoringNoteDeltas,
        //     classScoringVelocities,
        //     classificationGraphModel,
        //     useGpuForTensorflow,
        //     geneEvaluationServerHost
        //   );
        // }


      }
      console.log(
        "Resolution for genome ID" + genomeId + ", class scores defined: " + (newGenomeClassScores!==undefined), 
        (geneEvaluationProtocol === "worker" ? ", thread #"+batchIteration : ", evaluation host: "+geneEvaluationServerHost), 
        classRestriction && classRestriction.length ? classRestriction[0]+" score:" : " - Music score:", 
        classRestriction && classRestriction.length ?
          newGenomeClassScores[ classRestriction[0] ].score
          :
          newGenomeClassScores && newGenomeClassScores["Music"] ? newGenomeClassScores["Music"].score : "N/A"
      );
      resolve({
        genomeId,
        randomClassKey,
        newGenomeString,
        newGenomeClassScores,
        evaluationCandidatesJsonFilePath,
        parentGenomes
      });

    }); // new Promise( async (resolve) => {
  } // for( let batchIteration = 0; batchIteration < searchBatchSize; batchIteration++ ) {

  await Promise.all( searchPromises ).then( async (batchIterationResults) => {

    // TODO if evaluationCandidateWavFiles, call getClassScoresForCandidateWavFiles
    // - using an array of classifiers, referencing different python commands to execute

    if( evaluationCandidateWavFilesDirPath ) {
      // so we can assume that evaluationCandidateWavFileDirPaths are populated;
      // call external classification scripts to evaluate the wav files
      // and populate newGenomeClassScores

      // call to external scripts to evaluate the wav files (with this ridiculous function name :P)
      batchIterationResults = populateNewGenomeClassScoresInBatchIterationResultFromEvaluationCandidateWavFiles(
        batchIterationResults,
        classifiers,
        evaluationCandidateWavFilesDirPath
      );
    }

    for( let oneBatchIterationResult of batchIterationResults ) {

      const {
        genomeId, randomClassKey, newGenomeString, newGenomeClassScores,  parentGenomes
      } = oneBatchIterationResult;

      ///// add to archive

        if( newGenomeClassScores !== undefined && Object.keys(newGenomeClassScores).length ) {
          let eliteClassKeys;
          if( dummyRun && dummyRun.iterations ) {
            eliteClassKeys = getDummyClassKeysWhereScoresAreElite( Object.keys(eliteMap.cells), eliteMap.generationNumber, dummyRun.iterations );
          } else {
            eliteClassKeys = getClassKeysWhereScoresAreElite( newGenomeClassScores, eliteMap, eliteWinsOnlyOneCell, classRestriction );
          }
          if( eliteClassKeys.length > 0 ) {
            // const classScoresSD = getClassScoresStandardDeviation( newGenomeClassScores );
            // console.log("classScoresSD", classScoresSD);
            eliteMap.newEliteCount = eliteClassKeys.length;
            const newGenome = await getGenomeFromGenomeString( newGenomeString );
            newGenome.tags = [];
            newGenome.parentGenomes = parentGenomes.length ? parentGenomes : undefined;
            newGenome.generationNumber = eliteMap.generationNumber;
            for( const classKey of eliteClassKeys ) {
              const {score, duration, noteDelta, velocity} = newGenomeClassScores[classKey];
              const updated = Date.now();
              eliteMap.cells[classKey].elts = [
                // genomeId
              // .push(
              {
                g: genomeId, //genome: genomeId,
                // duration,
                // noteDelta,
                // velocity,
                s: score, // score: score.toFixed(4),
                gN: eliteMap.generationNumber, // generationNumber: eliteMap.generationNumber,
                // parentGenomes: newGenome.parentGenomes
              }
              ];
              // );
              newGenome.tags.push({
                tag: classKey,
                score, duration, noteDelta, velocity,
                updated
              });
              // delete the last top elite (if any) from genomeMap
              /*
              if( eliteMap[classKey].elts.length > 2 ) {
                // const lastTopEliteGenomeId = eliteMap[classKey].elts[ eliteMap[classKey].elts.length-2 ].genome;
                // delete genomeMap[lastTopEliteGenomeId];
                eliteMap[classKey].elts = eliteMap[classKey].elts.slice( - 1 );
              }
              */
              // if( !eliteMapExtra[classKey] ) eliteMapExtra[classKey] = {};
              eliteMap.cells[classKey].uBC = 10;
            }
            saveGenomeToDisk( newGenome, evolutionRunId, genomeId, evoRunDirPath, true );
            if( randomClassKey ) {
              eliteMap.cells[randomClassKey].uBC = 10;
            }
          } else if( randomClassKey ) { // if( eliteClassKeys.length > 0 ) {

<<<<<<< HEAD
            // bias search away from exploring niches that produce fewer innovations
            eliteMap.cells[randomClassKey].uBC -= 1; // TODO should stop at zero?
          }
          console.log("iteration", eliteMap.generationNumber,"eliteCountAtGeneration:",eliteClassKeys.length, "evo run ID:", evolutionRunId);
          eliteMap.eliteCountAtGeneration = eliteClassKeys.length;
          eliteMap.searchBatchSize = searchBatchSize;
          eliteMap.timestamp = Date.now();
          saveEliteMapToDisk( eliteMap, evoRunDirPath, evolutionRunId ); // the main / latest map
          if( eliteMap.generationNumber % eliteMapSnapshotEvery === 0 ) {
            // saveEliteMapToDisk( eliteMap, evoRunDirPath, evolutionRunId, eliteMap.generationNumber ); // generation specific map
            // runCmd(`git -C ${evoRunDirPath} gc --prune=now`);
            // runCmd(`git -C ${evoRunDirPath} gc`);
=======
          // bias search away from exploring niches that produce fewer innovations
          eliteMap.cells[randomClassKey].uBC -= 1; // TODO should stop at zero?
        }
        console.log("iteration", eliteMap.generationNumber,"eliteCountAtGeneration:",eliteClassKeys.length, "evo run ID:", evolutionRunId);
        eliteMap.eliteCountAtGeneration = eliteClassKeys.length;
        eliteMap.searchBatchSize = searchBatchSize;
        saveEliteMapToDisk( eliteMap, evoRunDirPath, evolutionRunId ); // the main / latest map

        // git commit iteration
        runCmd(`git -C ${evoRunDirPath} commit -a -m "Iteration ${eliteMap.generationNumber}"`);

        eliteMap.generationNumber++;

      } // if( newGenomeClassScores !== undefined ) {

    } // for( let oneBatchIterationResult of batchIterationResults ) {

  }); // await Promise.all( searchPromises ).then( async (batchIterationResult) => {
}

async function deepGridMapElitesBatch(
  eliteMap, algorithmKey, evolutionRunId,
  populationSize, gridDepth,
  probabilityMutatingWaveNetwork, probabilityMutatingPatch,
  audioGraphMutationParams, evolutionaryHyperparameters,
  classScoringDurations, classScoringNoteDeltas, classScoringVelocities,
  classificationGraphModel,
  _geneVariationServers, _geneEvaluationServers,
  useGpuForTensorflow,
  evoRunDirPath, evoRunFailedGenesDirPath,
  patchFitnessTestDuration
) {
  const batchPromisesSelection = new Array(populationSize);
  for( let parentIdx = 0; parentIdx < populationSize; parentIdx++ ) {

    const geneVariationServerHost = _geneVariationServers[ parentIdx % _geneVariationServers.length ];
    const geneEvaluationServerHost = _geneEvaluationServers[ parentIdx % _geneEvaluationServers.length ];

    batchPromisesSelection[parentIdx] = new Promise( async (resolve) => {

      ///// selection

      const randomClassKey = sample(Object.keys(eliteMap.cells));
      const cellIndividualGenomeString = await fitnessProportionalSelectionOfIndividualInCell( eliteMap, randomClassKey, evolutionRunId, evoRunDirPath );
      let genomeId = ulid();
      
      // let newGenome;
      let newGenomeString;
      if( cellIndividualGenomeString ) {

        ///// variation

        // newGenome = await getNewAudioSynthesisGenomeByMutation(
        //   cellIndividual,
        //   evolutionRunId, eliteMapExtra.generationNumber, parentIdx, 'deepGridMapElites', audioCtx,
        //   this.state.probabilityMutatingWaveNetwork,
        //   this.state.probabilityMutatingPatch,
        //   this.state.mutationParams
        // );

        try {
          newGenomeString = await callGeneVariationService(
            cellIndividualGenomeString,
            evolutionRunId, eliteMap.generationNumber, algorithmKey,
            probabilityMutatingWaveNetwork,
            probabilityMutatingPatch,
            audioGraphMutationParams,
            evolutionaryHyperparameters,
            patchFitnessTestDuration,
            geneVariationServerHost
          );  
        } catch (e) {
          console.error("Error from callGeneVariationService", e);
          clearServiceConnectionList(geneVariationServerHost);
          genomeId = undefined;
        }


      } else {

        ///// gene initialisation

        // newGenome = getNewAudioSynthesisGenome(
        //   evolutionRunId, eliteMapExtra.generationNumber, parentIdx
        // );
        
        try {
          newGenomeString = await callRandomGeneService(
            evolutionRunId, eliteMap.generationNumber, evolutionaryHyperparameters,
            geneVariationServerHost
          );
        } catch (error) {
          console.error("Error calling gene seed service: " + error);
          clearServiceConnectionList(geneVariationServerHost);
          genomeId = undefined;
        }


        ///// evaluate

        // const score = await this.getClassScoreForOneGenome(
        //   newGenome, randomClassKey, 1, 0, 1
        // );

        const newGenomeClassScores = await callGeneEvaluationService(
          newGenomeString,
          classScoringDurations,
          classScoringNoteDeltas,
          classScoringVelocities,
          classificationGraphModel,
          useGpuForTensorflow,
          geneEvaluationServerHost
        ).catch(
          e => {
            console.error(`Error evaluating gene at generation ${eliteMap.generationNumber} for evolution run ${evolutionRunId}`, e);
            clearServiceConnectionList(geneEvaluationServerHost);
            getGenomeFromGenomeString( newGenomeString ).then( failedGenome =>
              saveGenomeToDisk( failedGenome, evolutionRunId, genomeId, evoRunFailedGenesDirPath, false )
            );
            genomeId = undefined;
>>>>>>> 8e1f361c
          }
        );
        if( newGenomeClassScores ) {
          const score = newGenomeClassScores[randomClassKey].score;
          const offspringCell = eliteMap.cells[randomClassKey];
          const championEntry = {
            g: genomeId,
            s: score,
            gN: eliteMap.generationNumber
            // duration: 1, noteDelta: 0, velocity: 1
          };
          offspringCell.elts.push( championEntry );
        } else {
          console.error("Error evaluating gene at generation", eliteMap.generationNumber, "for evolution run", evolutionRunId);
          genomeId = undefined;
        }
        
      }
      if( genomeId ) {
        // const genomeSavedInDB = await this.saveToGenomeMap(evolutionRunId, genomeId, newGenome);
        const newGenome = await getGenomeFromGenomeString( newGenomeString );
        saveGenomeToDisk( newGenome, evolutionRunId, genomeId, evoRunDirPath, true );        
      }

      // parents[parentIdx] = genomeId;

      resolve( genomeId );

    }); // batchPromises[parentIdx] = new Promise( async (resolve) => {

    // for( let batchIteration = 0; batchIteration < searchBatchSize; batchIteration++ ) {
    // } // for( let batchIteration = 0; batchIteration < searchBatchSize; batchIteration++ ) {

  }

  // place population members in grid

  await Promise.all( batchPromisesSelection ).then( async (parents) => {

    const batchPromisesEvaluation = new Array(parents.length); // same as populationSize

    for (const [parentIdx, offspringId] of parents.filter( e => e !== undefined ).entries()) {
    // for( const offspringId of parents ) {

      batchPromisesEvaluation[parentIdx] = new Promise( async (resolve) => {
        // const offspring = await this.getFromGenomeMap(evolutionRunId, offspringId);
        
        const classEliteGenomeString = await readGenomeAndMetaFromDisk( evolutionRunId, offspringId, evoRunDirPath );
        const geneEvaluationServerHost = _geneEvaluationServers[ parentIdx % _geneEvaluationServers.length ];
        const newGenomeClassScores = await callGeneEvaluationService(
          classEliteGenomeString,
          classScoringDurations,
          classScoringNoteDeltas,
          classScoringVelocities,
          classificationGraphModel,
          useGpuForTensorflow,
          geneEvaluationServerHost
        ).catch(
          e => {
            console.error(`Error evaluating gene at generation ${eliteMap.generationNumber} for evolution run ${evolutionRunId}`, e);
            clearServiceConnectionList(geneEvaluationServerHost);
            getGenomeFromGenomeString( newGenomeString ).then( failedGenome =>
              saveGenomeToDisk( failedGenome, evolutionRunId, genomeId, evoRunFailedGenesDirPath, false )
            );
          }
        );
        if( newGenomeClassScores && Object.keys(newGenomeClassScores).length ) {
          // const eliteClassKeys = getClassKeysWhereScoresAreElite( newGenomeClassScores, eliteMap, true /*eliteWinsOnlyOneCell*/, undefined/*classRestriction*/ );
          // const topScoringClassForOffspring = newGenomeClassScores[ eliteClassKeys[0] ];
          const topScoringClassForOffspring = getHighestScoringCell( newGenomeClassScores );
          
          // const topScoringClassForOffspring = await this.getTopClassForGenome(offspring);
          const {score, 
            // duration, noteDelta, velocity
          } = topScoringClassForOffspring;
          const championEntry = {
            g: offspringId,
            s: score, 
            // duration, noteDelta, velocity,
            gN: eliteMap.generationNumber,
            class: topScoringClassForOffspring.class
          };
          resolve( championEntry );
        } else {
          console.error("Error evaluating gene at generation", eliteMap.generationNumber, "for evolution run", evolutionRunId);
          resolve( undefined );
        }
      });
      
      // const offspringCell = eliteMap[topScoringClassForOffspring.class];
      // if( offspringCell.elts.length < gridDepth ) {
      //   offspringCell.elts.push( championEntry );
      // } else {
      //   const championToReplaceIdx = Math.floor(Math.random() * offspringCell.elts.length);
      //   offspringCell.elts[championToReplaceIdx] = championEntry;
      // }
    }
    await Promise.all( batchPromisesEvaluation ).then( async (championEntries) => {
      for( const championEntry of championEntries.filter( e => e !== undefined ) ) {
        const offspringCell = eliteMap.cells[championEntry.class];
        if( offspringCell.elts.length < gridDepth ) {
          offspringCell.elts.push( championEntry );
        } else {
          const championToReplaceIdx = Math.floor(Math.random() * offspringCell.elts.length);
          offspringCell.elts[championToReplaceIdx] = championEntry;
        }
      }
    }); // Promise.all( batchPromisesEvaluation ).then( async (championEntries) => {
  }); // await Promise.all( batchPromises ).then( async (batchIterationResults) => {
  // console.log("iteration", eliteMapExtra.generationNumber);
  // this.setState({eliteMap: cloneDeep(eliteMap), generationNumber: eliteMapExtra.generationNumber});
  // await this.saveEliteMap( evolutionRunId, eliteMapExtra.generationNumber, eliteMap );
  // await this.saveEliteMapExtra( evolutionRunId, eliteMapExtra );
  
  console.log("iteration", eliteMap.generationNumber, "evo run ID:", evolutionRunId);
  saveEliteMapToDisk( eliteMap, evoRunDirPath, evolutionRunId ); // the main / latest map
  // git commit iteration
  runCmd(`git -C ${evoRunDirPath} commit -a -m "Iteration ${eliteMap.generationNumber}"`);

  eliteMap.generationNumber++;
}

// for DG-MAP-Elites
async function fitnessProportionalSelectionOfIndividualInCell( eliteMap, classKey, evolutionRunId, evoRunDirPath ) {
  const cell = eliteMap.cells[classKey];
  let cellIndividualId;
  let cellIndividualGenomeString;
  if( cell.elts && cell.elts.length ) {
    if( cell.elts.length > 1 ) {
      const cellGenomes = cell.elts.map( ch => ch.g );
      const cellGenomeScores = cell.elts.map( ch => ch.s );
      const nonzeroGenomeScoreCount = cellGenomeScores.filter( s => s > 0 ).length;
      if( nonzeroGenomeScoreCount > 0 ) {
        cellIndividualId = chance.weighted(cellGenomes, cellGenomeScores);
      } else {
        cellIndividualId = chance.pickone(cellGenomes);
      }
    } else {
      cellIndividualId = cell.elts[0].genome;
    }
    // cellIndividual = await this.getFromGenomeMap( evolutionRunId, cellIndividualId );
    cellIndividualGenomeString = await readGenomeAndMetaFromDisk( evolutionRunId, cellIndividualId, evoRunDirPath );
  }
  return cellIndividualGenomeString;
}

function getHighestScoringCell( genomeClassScores ) {
  const highestScoringClassKey = Object.keys(genomeClassScores).reduce((maxKey, oneClassKey) =>
    genomeClassScores[maxKey].score > genomeClassScores[oneClassKey].score ? maxKey : oneClassKey
  );
  const {score, duration, noteDelta, velocity} = genomeClassScores[highestScoringClassKey];
  return {score, duration, noteDelta, velocity, class: highestScoringClassKey};
}


function getClassKeysWhereScoresAreElite( classScores, eliteMap, eliteWinsOnlyOneCell, classRestriction ) {
  if( classRestriction ) {
    const eliteScoreKeys = [];
    for( let oneClass of classRestriction ) {
      if( ! getCurrentClassElite(oneClass, eliteMap)
          || getCurrentClassElite(oneClass, eliteMap).s < classScores[oneClass].score
      ) {
        eliteScoreKeys.push(oneClass);
      }
    }
    return eliteScoreKeys;
  } else if( eliteWinsOnlyOneCell ) {
    const highestScoreClassKey = Object.keys(classScores).reduce((maxKey, oneClassKey) => 
      classScores[maxKey].score > classScores[oneClassKey].score ? maxKey : oneClassKey
    );
    const eliteScoreKeys = [];
    if( ! getCurrentClassElite(highestScoreClassKey, eliteMap)
        || getCurrentClassElite(highestScoreClassKey, eliteMap).s < classScores[highestScoreClassKey].score
    ) {
      eliteScoreKeys.push(highestScoreClassKey);
    }
    return eliteScoreKeys;
  } else {
    return Object.keys(classScores).filter( classKey =>
      ! getCurrentClassElite(classKey, eliteMap)
      || getCurrentClassElite(classKey, eliteMap).s < classScores[classKey].score
    );
  }
}

function initializeGrid( evolutionRunId, algorithm, evolutionRunConfig, evolutionaryHyperparameters ) {
  const { classifiers, dummyRun } = evolutionRunConfig;
  const classificationGraphModel = classifiers[0];
  let eliteMap = {
    _id: getEliteMapKey(evolutionRunId),
    algorithm,
    evolutionRunConfig, evolutionaryHyperparameters,
    generationNumber: 0,
    timestamp: Date.now(),
    eliteCountAtGeneration: 0,
    terminated: false,
    cells: {} // aka classes or niches
  };
  const classifierTags = getClassifierTags(classificationGraphModel, dummyRun);
  classifierTags.forEach((oneTag, i) => {
    eliteMap.cells[oneTag] = {
      elts: []
    };
  });
  return eliteMap;
}

function createEvoRunDir( evoRunDirPath ) {
  if( ! fs.existsSync(evoRunDirPath) ) fs.mkdirSync( evoRunDirPath, { recursive: true } );
}

function saveEliteMapToDisk( eliteMap, evoRunDirPath, evolutionRunId, generationNumber ) {
  const eliteMapFileName = `${getEliteMapKey(evolutionRunId, generationNumber)}.json`;
  const eliteMapFilePath = `${evoRunDirPath}${eliteMapFileName}`;
  const eliteMapStringified = JSON.stringify(eliteMap, null, 2); // prettified to obtain the benefits (compression of git diffs)
  fs.writeFileSync( eliteMapFilePath, eliteMapStringified );

  // add file to git (possibly redundantly)
  // runCmd(`git -C ${evoRunDirPath} add ${eliteMapFileName}`);
}

function readEliteMapFromDisk( evolutionRunId, evoRunDirPath ) {
  let eliteMap;
  try {
    const eliteMapFilePath = `${evoRunDirPath}${getEliteMapKey(evolutionRunId)}.json`;
    if( fs.existsSync(eliteMapFilePath) ) {
      const eliteMapJSONString = fs.readFileSync(eliteMapFilePath, 'utf8');
      eliteMap = JSON.parse( eliteMapJSONString );
    }
  } catch( err ) {
    console.error("readEliteMapFromDisk: ", err);
  }
  return eliteMap;
}

function saveGenomeToDisk( genome, evolutionRunId, genomeId, evoRunDirPath, addToGit ) {
  const genomeKey = getGenomeKey(evolutionRunId, genomeId);
  const genomeFileName = `${genomeKey}.json`;
  const genomeFilePath = `${evoRunDirPath}${genomeFileName}`;
  const genomeString = JSON.stringify({
    _id: genomeKey,
    genome
  });
  fs.writeFileSync( genomeFilePath, genomeString );
  if( addToGit ) {
    // add file to git (without committing)
    runCmd(`git -C ${evoRunDirPath} add ${genomeFileName}`);
  }
}

function getEliteMapKey( evolutionRunId, generationNumber ) {
  if( undefined === generationNumber ) {
    return `elites_${evolutionRunId}`;
  } else {
    return `elites_${evolutionRunId}_${generationNumber}`;
  }
}

function getClassifierTags( graphModel, dummyRun ) {
  if( dummyRun && dummyRun.cellCount ) {
    return getDummyLabels(dummyRun.cellCount);
  } else {
    switch (graphModel) {
      case "yamnet":
        return yamnetTags;
      default:

    }
  }
}

function getCurrentClassElite( classKey, eliteMap ) {
  const classElites = eliteMap.cells[classKey];
  let currentClassElite;
  if( classElites && classElites.elts.length > 0 ) {
    currentClassElite = classElites.elts[classElites.elts.length-1];
  } else {
    if( ! classElites ) {
      eliteMap.cells[classKey] = {elts:[]};
      eliteMap.cells[classKey] = {uBC:10};
    }
    currentClassElite = null;
  }
  return currentClassElite;
}

function getClassScoresStandardDeviation( genomeClassScores ) {
  const scores = Object.values(genomeClassScores).map( gcs => gcs.s );
  const sd = calcStandardDeviation( scores );
  return sd;
}

/**
 *
 * @param {object} terminationCondition object with one key indicating the type of termination condition, mapping to a respective value or object:
 * {numberOfEvals: x}
 * or
 * {averageFitnessInMap: x}
 * or
 * {medianFitnessInMap: x}
 * or
 * {percentageOfMapFilledWithFitnessThreshold: {percentage: x, minimumCellFitness: x}}
 */
function shouldTerminate( terminationCondition, eliteMap, dummyRun ) {
  let condition;
  let shouldTerminate = false;
  if( dummyRun && dummyRun.iterations ) {
    shouldTerminate = dummyRun.iterations <= eliteMap.generationNumber;
  } else if( condition = terminationCondition["numberOfEvals"] ) {
    shouldTerminate = condition <= eliteMap.generationNumber;
  } else if( condition = terminationCondition["averageFitnessInMap"] ) {
    const cellsKeysWithChampions = getCellKeysWithChampions(eliteMap.cells);
    if( cellsKeysWithChampions.length ) {
      let scoreSum = 0;
      for( const oneCellKey of cellsKeysWithChampions ) {
        scoreSum += eliteMap.cells[oneCellKey].elts[eliteMap.cells[oneCellKey].elts.length-1].s;
      }
      const averageFitness = scoreSum / cellsKeysWithChampions.length;
      shouldTerminate = condition <= averageFitness;
    } else {
      shouldTerminate = false;
    }
  } else if( condition = terminationCondition["medianFitnessInMap"] ) {
    const cellsKeysWithChampions = getCellKeysWithChampions(eliteMap.cells);
    if( cellsKeysWithChampions.length ) {
      const cellScores = getScoresForCellKeys( cellsKeysWithChampions, eliteMap.cells );
      const cellScoreMedian = median(cellScores);
      shouldTerminate = condition <= cellScoreMedian;
    } else {
      shouldTerminate = false;
    }
  } else if( condition = terminationCondition["percentageOfMapFilledWithFitnessThreshold"] ) {
    const cellCount = Object.keys(eliteMap.cells).length;
    const { percentage, minimumCellFitness } = condition;
    let cellsWithFitnessOverThresholdCount = 0;
    Object.keys(eliteMap.cells).forEach( oneClassKey => {
      if( minimumCellFitness <= eliteMap.cells[oneClassKey].elts[eliteMap.cells[oneClassKey].elts.length-1].s ) {
        cellsWithFitnessOverThresholdCount++;
      }
    });
    const cellsWithFitnessOverThresholdPercentage = cellsWithFitnessOverThresholdCount / cellCount;
    shouldTerminate = ( percentage <= cellsWithFitnessOverThresholdPercentage );
  }
  return shouldTerminate;
}

const getCellKeysWithChampions = cells => Object.keys(cells).filter(oneClassKey => cells[oneClassKey].elts.length);

const getScoresForCellKeys = (cellKeys, cells) => cellKeys.map( oneCellKey => cells[oneCellKey].elts[cells[oneCellKey].elts.length-1].s );

const getDummyLabels = cellCount => [...Array(cellCount).keys()].map(c => c.toString().padStart(cellCount.toString().length, 0));

const getDummyClassScoresForGenome = (cellLabels, generationNumber, totalIterations) => {
  const genomeClassScores = {};
  const minRandom = (generationNumber / totalIterations) / 2;
  const maxRandom = generationNumber / totalIterations;
  cellLabels.forEach( oneCellKey => genomeClassScores[oneCellKey] = {
    score: Math.random() * (maxRandom - minRandom) + minRandom, // https://developer.mozilla.org/en-US/docs/Web/JavaScript/Reference/Global_Objects/Math/random#getting_a_random_number_between_two_values
    duration: 1,
    noteDelta: 0,
    velocity: 1
  } );
  return genomeClassScores;
};

const getDummyClassKeysWhereScoresAreElite = (cellLabels, generationNumber, totalIterations) => {
  console.log("generationNumber", generationNumber, "totalIterations", totalIterations);
  const numberOfClassKeys = Math.abs(totalIterations - generationNumber); // a batch run may cause generationNumber to exceed totalIterations
  const classKeysWhereScoresAreElite = new Array(numberOfClassKeys);
  for( let i = 0; i < numberOfClassKeys; i++ ) {
    const oneCellIndex = Math.floor(Math.random()*cellLabels.length);
    classKeysWhereScoresAreElite[i] = cellLabels[oneCellIndex];
  }
  return classKeysWhereScoresAreElite;
};

// read text from a file: if it doesn't exist, wait for it to be created and then read it
function readFromFileWhenItExists( filePath, tries ) {
  return new Promise( (resolve, reject) => {
    fs.readFile( filePath, 'utf8', (err, data) => {
      if( err ) {
        if( err.code === 'ENOENT' ) {
          if( tries < 10 ) {
            console.log(`waiting for ${filePath} to be created`);
            setTimeout( () => {
              resolve( readFromFileWhenItExists(filePath), tries + 1 );
            }, 1000 );
          } else {
            console.log(`gave up on waiting for ${filePath} to be created`);
            resolve(undefined);
          }
        } else {
          reject(err);
        }
      } else {
        resolve(data);
      }
    });
  });
}<|MERGE_RESOLUTION|>--- conflicted
+++ resolved
@@ -550,26 +550,13 @@
             }
           } else if( randomClassKey ) { // if( eliteClassKeys.length > 0 ) {
 
-<<<<<<< HEAD
-            // bias search away from exploring niches that produce fewer innovations
-            eliteMap.cells[randomClassKey].uBC -= 1; // TODO should stop at zero?
-          }
-          console.log("iteration", eliteMap.generationNumber,"eliteCountAtGeneration:",eliteClassKeys.length, "evo run ID:", evolutionRunId);
-          eliteMap.eliteCountAtGeneration = eliteClassKeys.length;
-          eliteMap.searchBatchSize = searchBatchSize;
-          eliteMap.timestamp = Date.now();
-          saveEliteMapToDisk( eliteMap, evoRunDirPath, evolutionRunId ); // the main / latest map
-          if( eliteMap.generationNumber % eliteMapSnapshotEvery === 0 ) {
-            // saveEliteMapToDisk( eliteMap, evoRunDirPath, evolutionRunId, eliteMap.generationNumber ); // generation specific map
-            // runCmd(`git -C ${evoRunDirPath} gc --prune=now`);
-            // runCmd(`git -C ${evoRunDirPath} gc`);
-=======
           // bias search away from exploring niches that produce fewer innovations
           eliteMap.cells[randomClassKey].uBC -= 1; // TODO should stop at zero?
         }
         console.log("iteration", eliteMap.generationNumber,"eliteCountAtGeneration:",eliteClassKeys.length, "evo run ID:", evolutionRunId);
         eliteMap.eliteCountAtGeneration = eliteClassKeys.length;
         eliteMap.searchBatchSize = searchBatchSize;
+        eliteMap.timestamp = Date.now();
         saveEliteMapToDisk( eliteMap, evoRunDirPath, evolutionRunId ); // the main / latest map
 
         // git commit iteration
@@ -684,7 +671,6 @@
               saveGenomeToDisk( failedGenome, evolutionRunId, genomeId, evoRunFailedGenesDirPath, false )
             );
             genomeId = undefined;
->>>>>>> 8e1f361c
           }
         );
         if( newGenomeClassScores ) {
