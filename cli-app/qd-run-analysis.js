--- conflicted
+++ resolved
@@ -806,6 +806,8 @@
       )
       .filter( oneCellKey => classRestriction.includes(oneCellKey) );
     } else {
+      // only cell keys that are in the class restriction array
+      // e.g. when aligning analysis of a QD run with classes from several single class runs
       cellKeys = Object.keys(eliteMap.cells).filter( oneCellKey => classRestriction.includes(oneCellKey) );
     }
   } else if( excludeEmptyCells ) {
@@ -815,13 +817,6 @@
   } else if( eliteMap.evolutionRunConfig.classRestriction && eliteMap.evolutionRunConfig.classRestriction.length ) {
     // e.g. single class restriction
     cellKeys = eliteMap.evolutionRunConfig.classRestriction;
-<<<<<<< HEAD
-  } else if( classRestriction ) {
-    // only cell keys that are in the class restriction array
-    // e.g. when aligning analysis of a QD run with classes from several single class runs
-    cellKeys = Object.keys(eliteMap.cells).filter( oneCellKey => classRestriction.includes(oneCellKey) );
-=======
->>>>>>> 28222208
   } else {
     cellKeys = Object.keys(eliteMap.cells);
   }
