{
  "algorithm": "mapElites_with_uBC", // uBC = unproductive bias count
  "seedEvals": 20,
  // if true, only the highest scoring cell is potentially populated by the elite, if it scores higher than the existing solution, 
  // otherwise the individual becomes elite in all cells where it scores higher than existing solutions (or if there are none present):
<<<<<<< HEAD
  "eliteWinsOnlyOneCell": false,
=======
  "eliteWinsOnlyOneCell": true,
  "classRestriction": ["Angry music"], // if a non-empty array, only the listed classes are considered (for e.g. a single-class run: 5.2 in http://dx.doi.org/10.1145/2739480.2754703)
>>>>>>> c044fde7
  "terminationCondition": {
   "numberOfEvals": 100000
  //  or
  //  "averageFitnessInMap": 0.1
  // or
  // "medianFitnessInMap": 0.1
  //  or
  //  "percentageOfMapFilledWithFitnessThreshold": {"percentage": x, "minimumCellFitness": x}
  },
  "evoRunsDirPath": "evoruns/",
  "favoritesDirPath": "/Users/bjornpjo/iCloud/Documents/synth.is/favoriteGenomes",
  "geneEvaluationProtocol": "grpc", // grpc or worker
  "childProcessBatchSize": 2,
  "evaluationCandidateWavFilesDirPath": null, // "/Users/bjornpjo/Documents/synth.is/evaluationCandidates",
  "probabilityMutatingWaveNetwork": 0.5,
  "probabilityMutatingPatch": 0.5,
  "classScoringDurations": [0.5, 1, 2, 5],
  "classScoringNoteDeltas": [-36, -24, -12, 0, 12, 24, 36],
  "classScoringVelocities": [0.25, 0.5, 0.75, 1],
  "classifiers": ["yamnet"],
  "yamnetModelUrl": "file:///Users/bjornpjo/Developer/vendor/tfjs-model_yamnet_tfjs_1/model.json",
  "useGpuForTensorflow": true,
  // "batchDurationMs": 60000,
  // "gRpcHostFilePathPrefix": "/fp/projects01/ec12/bthj/kromosynth/grpc-test-host-",
  // "gRpcServerCount": 1,
  // "geneVariationServerPaths": [
  //   "/tmp/grpc1.txt"
  // ],
  // "geneEvaluationServerPaths": [
  //   "/tmp/grpc1.txt"
  // ],
  "geneVariationServers": [
    "localhost:50051"
//    ,
//    "localhost:50052",
//    "localhost:50053", "localhost:50054",
//    "localhost:50055", "localhost:50056", "localhost:50057", "localhost:50058"
    // "localhost:50052"
  ],
  "geneEvaluationServers": [
    "localhost:50061", "localhost:50062", "localhost:50063", "localhost:50064",
    "localhost:50065", "localhost:50066"
// , "localhost:50067", "localhost:50068",

    // MBP 2021
    "192.168.10.102:50061", "192.168.10.102:50062", "192.168.10.102:50063", "192.168.10.102:50064",
    "192.168.10.102:50065", "192.168.10.102:50066", "192.168.10.102:50067", "192.168.10.102:50068"

    // MBP 2019
    "192.168.10.175:50061", "192.168.10.175:50062", "192.168.10.175:50063", "192.168.10.175:50064"
    // , "192.168.10.175:50065", "192.168.10.175:50066"

  ]
  // ,
  // "dummyRun": { // generate dummy data without evaluations
  //   "cellCount": 10000,
  //   "iterations": 10000,
  //   "searchBatchSize": 499
  // }
}<|MERGE_RESOLUTION|>--- conflicted
+++ resolved
@@ -3,12 +3,8 @@
   "seedEvals": 20,
   // if true, only the highest scoring cell is potentially populated by the elite, if it scores higher than the existing solution, 
   // otherwise the individual becomes elite in all cells where it scores higher than existing solutions (or if there are none present):
-<<<<<<< HEAD
-  "eliteWinsOnlyOneCell": false,
-=======
   "eliteWinsOnlyOneCell": true,
   "classRestriction": ["Angry music"], // if a non-empty array, only the listed classes are considered (for e.g. a single-class run: 5.2 in http://dx.doi.org/10.1145/2739480.2754703)
->>>>>>> c044fde7
   "terminationCondition": {
    "numberOfEvals": 100000
   //  or
