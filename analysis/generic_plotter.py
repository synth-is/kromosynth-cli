import sys
import plotUtil
import numpy as np
import matplotlib.pyplot as plt
from cycler import cycler
import importlib

def get_color_cycle(colormap_name='Set1_3'):
    """Get color cycle from either Palettable or matplotlib colormap"""
    if colormap_name.startswith('palettable_'):
        # Extract the actual colormap name (e.g., 'Set1_3' from 'palettable_Set1_3')
        palette_name = colormap_name.split('palettable_')[1]
        try:
            # Import the palette dynamically from palettable
            module = importlib.import_module('palettable.colorbrewer.qualitative')
            palette = getattr(module, palette_name)
            # Debug output
            print(f"Using Palettable palette: {palette_name}")
            print(f"Colors: {palette.mpl_colors}")
            return palette.mpl_colors
        except (ImportError, AttributeError) as e:
            print(f"Warning: Could not load Palettable palette {palette_name}. Error: {e}")
            print("Falling back to viridis colormap")
            return get_color_cycle('viridis')
    else:
        # Use matplotlib colormap
        cm = plt.get_cmap(colormap_name)
        return [cm(i) for i in np.linspace(0, 1, 3)]

import textwrap

# concrete example: python3 generic_plotter.py /Users/bjornpjo/QD/analysis/unsupervised/singleMapBDs-test/evoConf_single-map_x100_noOsc_spectralCentroidAndFlatness__2024-09/analysis/coverage/evolution-run-analysis_coverage_step-100_1730552000155.json /Users/bjornpjo/QD/analysis/unsupervised/singleMapBDs-test/evoConf_singleMap_refSingleEmbeddings_x100_mfcc-sans0_pca_retrainIncr50withAllDiscoveredFeatures/analysis/coverage/evolution-run-analysis_coverage_step-100_1730551989151.json /Users/bjornpjo/QD/analysis/unsupervised/singleMapBDs-test/evoConf_singleMap_refSingleEmbeddings_x100_mfcc_pca_surpriseSelectorWithAE__2024-10/analysis/coverage/evolution-run-analysis_coverage_step-100_1730552012949.json 'Manual' 'retr. w. all' 'surprise sel.' -- 100 coverage customRef1 ./ 'Coverage' Iteration Combined_Results inside -0.05 -0.2 palettable_Set2_3

def get_nested_value(data, path, terrain=None):
    """Traverse nested dictionary using a list of keys, with optional terrain key"""
    for key in path:
        data = data[key]
    if terrain is not None:
        data = data[terrain]
    return data

def create_shortened_label(label):
    """Create a shortened version of the label, focusing on the most distinctive parts."""
    parts = label.split('_')
    
    # If the label starts with common prefixes, remove them
    if parts[0] in ['evoConf', 'one', 'single']:
        parts = parts[1:]
    
    # Focus on the most distinctive parts
    distinctive_parts = [p for p in parts if any(key in p.lower() for key in ['mfcc', 'pca', 'retrain'])]
    if distinctive_parts:
        return ' '.join(distinctive_parts[:2])
    
    # Fallback to middle parts if no distinctive parts found
    if len(parts) > 2:
        return ' '.join(parts[1:3])
    
    return ' '.join(parts)

def main():
    if len(sys.argv) < 4:
        print("Usage: script.py <json_files...> [labels...] -- <x_multiplier> <data_path> [terrain] [save_dir] [ylabel] [xlabel] [title] [legend_placement] [legend_x] [legend_y] [colormap]")
        print("Example: script.py file1.json file2.json 'Label 1' 'Label 2' -- 100 qdScores customRef1 ./output 'QD Score' Iteration Combined_QD_Scores inside 0.1 0.1 viridis")
        print("Labels are optional and must match the number of JSON files if provided")
        print("Use -- to separate JSON files and labels from other arguments")
        print("For nested paths without terrain, use 'none' for terrain parameter")
        print("Legend placement can be 'inside' (default) or 'outside'")
        print("Legend x,y are optional coordinates (0-1) for precise legend positioning")
        print("Colormap can be any matplotlib colormap (e.g., viridis, plasma) or palettable_Set1_3")
        sys.exit(1)

    # Find the separator between input files/labels and other arguments
    try:
        separator_index = sys.argv.index('--')
    except ValueError:
        print("Error: Please use -- to separate input files and labels from other arguments")
        sys.exit(1)

    # Get all arguments before the separator
    pre_separator_args = sys.argv[1:separator_index]
    remaining_args = sys.argv[separator_index + 1:]

    # Determine if labels are provided by checking if we have more arguments than JSON files
    json_files = [arg for arg in pre_separator_args if arg.endswith('.json')]
    custom_labels = pre_separator_args[len(json_files):] if len(pre_separator_args) > len(json_files) else []

    # Verify if labels match the number of JSON files when provided
    if custom_labels and len(custom_labels) != len(json_files):
        print("Error: Number of labels must match number of JSON files")
        sys.exit(1)

    if len(json_files) < 1 or len(remaining_args) < 2:
        print("Error: Insufficient arguments")
        sys.exit(1)

    # Handle optional arguments more flexibly
    # First get required arguments
    x_multiplier = int(remaining_args[0])
    data_path = remaining_args[1].split('.')
    terrain = remaining_args[2] if len(remaining_args) > 2 else "customRef1"
    save_dir = remaining_args[3] if len(remaining_args) > 3 else './'
    ylabel = remaining_args[4] if len(remaining_args) > 4 else (data_path[-1].replace('_', ' '))
    xlabel = remaining_args[5] if len(remaining_args) > 5 else 'Iteration'
    title = remaining_args[6] if len(remaining_args) > 6 else f"{data_path[-1]}_{terrain if terrain else ''}"

    # Initialize optional parameters with defaults
    legend_placement = 'inside'
    legend_x = None
    legend_y = None
    colormap = 'viridis'

    # Process remaining arguments flexibly
    remaining_optional_args = remaining_args[7:]
    i = 0
    while i < len(remaining_optional_args):
        arg = remaining_optional_args[i]
        if arg.lower() == 'inside' and i + 2 < len(remaining_optional_args):
            legend_placement = 'inside'
            try:
                legend_x = float(remaining_optional_args[i + 1])
                legend_y = float(remaining_optional_args[i + 2])
                i += 3
                continue
            except (ValueError, IndexError):
                # If conversion fails, treat as single argument
                i += 1
                continue
        elif arg.startswith('palettable_') or arg in plt.colormaps():
            colormap = arg
            i += 1
        else:
            i += 1

    print(f"####### Using colormap: {colormap}")
    colors = get_color_cycle(colormap)
    print(f"####### Generated colors: {colors}")

    print(f"####### Processing {len(json_files)} JSON files")
    print(f"####### title: {title}")
    print(f"####### ylabel: {ylabel}")
    print(f"####### xlabel: {xlabel}")
    print(f"####### legend_placement: {legend_placement}")
    print(f"####### legend_position: ({legend_x}, {legend_y})")

    # Set up the plot
    params = {
        'axes.labelsize': 8,
        'font.size': 8,
        'legend.fontsize': 7,  # Increased from 6
        'xtick.labelsize': 8,
        'ytick.labelsize': 8,
        'text.usetex': False,
        'figure.constrained_layout.use': False
    }
    plt.rcParams.update(params)

    cm = 1/2.54
    fig = plt.figure(figsize=(12*cm, 8*cm))
    
    left_margin = 0.25
    bottom_margin = 0.25
    right_margin = 0.95 if legend_placement != 'outside' else 0.75
    top_margin = 0.9

    ax = fig.add_axes([left_margin, bottom_margin, right_margin - left_margin, top_margin - bottom_margin])

    # First scan to find the actual maximum data length
    maxIterations = 0
    for json_file in json_files:
        data = plotUtil.read_data_from_json(json_file)
        for oneEvorun in data['evoRuns']:
            nested_data = get_nested_value(oneEvorun, ['aggregates'] + data_path, terrain)
            maxIterations = max(maxIterations, len(nested_data['means']))
    
    print(f"####### Maximum data points found: {maxIterations}")

    legend_lines = []
    legend_lookup = {}  # Initialize empty dictionary for legend lookup

    # Count total number of lines to plot
    total_lines = sum(len(plotUtil.read_data_from_json(json_file)['evoRuns']) for json_file in json_files)
    
    # Create line styles list that matches the number of lines
<<<<<<< HEAD
    line_styles = ['-', '--', ':', '-.']
    line_styles = line_styles[:total_lines] if total_lines <= len(line_styles) else line_styles * ((total_lines + len(line_styles) - 1) // len(line_styles))
    
    # Adjust colors list to match number of lines if needed
    colors = colors[:total_lines] if total_lines <= len(colors) else colors * ((total_lines + len(colors) - 1) // len(colors))

=======
    base_line_styles = ['-', '--', ':', '-.', (0, (3, 1, 1, 1)), (0, (5, 10))]
    line_styles = []
    for i in range(total_lines):
        line_styles.append(base_line_styles[i % len(base_line_styles)])
    
    # Adjust colors list to match number of lines
    base_colors = colors  # colors comes from get_color_cycle()
    colors = []
    for i in range(total_lines):
        colors.append(base_colors[i % len(base_colors)])
    
    # Now both lists have the same length
>>>>>>> 2a7250a7
    linestyle_cycler = cycler('color', colors) + cycler('linestyle', line_styles)
    
    ax.set_prop_cycle(linestyle_cycler)

    # Process each JSON file
    for i, json_file_path in enumerate(json_files):
        data = plotUtil.read_data_from_json(json_file_path)
        
        for oneEvorun in data['evoRuns']:
            nested_data = get_nested_value(oneEvorun, ['aggregates'] + data_path, terrain)
            
            # Use the full data length without slicing
            means = np.array(nested_data['means'])
            stdDevs = np.array(nested_data['stdDevs'])

            x_values = np.arange(len(means)) * x_multiplier

            # Use custom label if provided, otherwise create shortened label
            if custom_labels:
                file_label = f"{custom_labels[i]}-{oneEvorun['label']}"
            else:
                file_label = f"{json_file_path.split('/')[-1].split('.')[0]}-{oneEvorun['label']}"
            
            line, = ax.plot(x_values, means, linewidth=2)
            fill = ax.fill_between(x_values, means - stdDevs, means + stdDevs, alpha=0.2)

            legend_lines.append((line, fill))
            legend_lookup[file_label] = custom_labels[i] if custom_labels else create_shortened_label(file_label)

    # Configure legend with optional position
    # Modify legend configurations to use 2 columns
    if legend_placement == 'outside':
        ax.legend(legend_lines, 
                 [legend_lookup[f"{custom_labels[i] if custom_labels else path.split('/')[-1].split('.')[0]}-{run['label']}"] 
                  for i, path in enumerate(json_files) 
                  for run in plotUtil.read_data_from_json(path)['evoRuns']],
                 bbox_to_anchor=(1.02, 1),
                 loc='upper left',
                 borderaxespad=0,
                 handlelength=1,
                 ncol=2)  # Added ncol=2
    else:
        if legend_x is not None and legend_y is not None:
            # Use custom position
            ax.legend(legend_lines,
                     [legend_lookup[f"{custom_labels[i] if custom_labels else path.split('/')[-1].split('.')[0]}-{run['label']}"]
                      for i, path in enumerate(json_files)
                      for run in plotUtil.read_data_from_json(path)['evoRuns']],
                     bbox_to_anchor=(legend_x, legend_y),
                     loc='center',
                     frameon=True,
                     borderaxespad=0,
                     handlelength=1,
                     ncol=2)  # Added ncol=2
        else:
            # Use automatic positioning
            ax.legend(legend_lines,
                     [legend_lookup[f"{custom_labels[i] if custom_labels else path.split('/')[-1].split('.')[0]}-{run['label']}"]
                      for i, path in enumerate(json_files)
                      for run in plotUtil.read_data_from_json(path)['evoRuns']],
                     loc='best',
                     frameon=True,
                     borderaxespad=0,
                     handlelength=1,
                     ncol=2)  # Added ncol=2

    # Set up the axes with proper scaling
    x_max = maxIterations * x_multiplier  # this gives us the actual time steps
    # Round up to nearest thousand for clean tick marks
    tick_max = np.ceil(x_max / 1000) * 1000
    desired_ticks = np.linspace(0, tick_max, 6)  # increase number of ticks to 6
    xticklabels = [f"{int(x/1000)}K" for x in desired_ticks]
    ax.set_xticks(desired_ticks)
    ax.set_xticklabels(xticklabels)
    ax.set_xlim(-tick_max*0.05, tick_max*1.05)

    ax.set_xlabel(xlabel)
    ax.set_ylabel(ylabel)

    plt.savefig(f"{save_dir}{title}_plot.pdf", bbox_inches='tight', pad_inches=0.05)

if __name__ == "__main__":
    main()<|MERGE_RESOLUTION|>--- conflicted
+++ resolved
@@ -182,14 +182,6 @@
     total_lines = sum(len(plotUtil.read_data_from_json(json_file)['evoRuns']) for json_file in json_files)
     
     # Create line styles list that matches the number of lines
-<<<<<<< HEAD
-    line_styles = ['-', '--', ':', '-.']
-    line_styles = line_styles[:total_lines] if total_lines <= len(line_styles) else line_styles * ((total_lines + len(line_styles) - 1) // len(line_styles))
-    
-    # Adjust colors list to match number of lines if needed
-    colors = colors[:total_lines] if total_lines <= len(colors) else colors * ((total_lines + len(colors) - 1) // len(colors))
-
-=======
     base_line_styles = ['-', '--', ':', '-.', (0, (3, 1, 1, 1)), (0, (5, 10))]
     line_styles = []
     for i in range(total_lines):
@@ -202,7 +194,6 @@
         colors.append(base_colors[i % len(base_colors)])
     
     # Now both lists have the same length
->>>>>>> 2a7250a7
     linestyle_cycler = cycler('color', colors) + cycler('linestyle', line_styles)
     
     ax.set_prop_cycle(linestyle_cycler)
